// Copyright (C) 2024 Intel Corporation
// SPDX-License-Identifier: BSD-3-Clause
//
// floating_point.dart
// Implementation of Floating Point stuff
//
// 2024 April 1
// Authors:
//  Max Korbel <max.korbel@intel.com>
//  Desmond A Kirkpatrick <desmond.a.kirkpatrick@intel.com
//

import 'dart:math';

import 'dart:typed_data';
import 'package:rohd/rohd.dart';
import 'package:rohd_hcl/src/exceptions.dart';

/// A flexible representation of floating point values
class FloatingPointValue {
  /// The full floating point value bit storage
  final LogicValue value;

  /// The sign of the value:  1 means a negative value
  final LogicValue sign;

  /// The mantissa of the floating point
  final LogicValue mantissa;

  /// The exponent of the floating point: this is biased about a midpoint for
  /// positive and negative exponents
  final LogicValue exponent;

  /// Return the exponent value representing the true zero exponent 2^0 = 1
  ///   often termed [_bias] or the offset of the exponent
  static int _bias(int exponentWidth) => pow(2, exponentWidth - 1).toInt() - 1;

  /// Return the minimum exponent value
  static int _eMin(int exponentWidth) => -pow(2, exponentWidth - 1).toInt() + 2;

  /// Return the maximum exponent value
  static int _eMax(int exponentWidth) => _bias(exponentWidth);

  /// Factory (static) constructor of a [FloatingPointValue] from
  /// sign, mantissa and exponent
  factory FloatingPointValue(
      {required LogicValue sign,
      required LogicValue mantissa,
      required LogicValue exponent}) {
    if (exponent.width == FloatingPoint32Value._exponentWidth &&
        mantissa.width == FloatingPoint32Value._mantissaWidth) {
      return FloatingPoint32Value(
          sign: sign, mantissa: mantissa, exponent: exponent);
    } else if (exponent.width == FloatingPoint64Value._exponentWidth &&
        mantissa.width == FloatingPoint64Value._mantissaWidth) {
      return FloatingPoint64Value(
          sign: sign, mantissa: mantissa, exponent: exponent);
    } else {
      return FloatingPointValue._(
          sign: sign, mantissa: mantissa, exponent: exponent);
    }
  }

  FloatingPointValue._(
      {required this.sign, required this.mantissa, required this.exponent})
      : value = [sign, exponent, mantissa].swizzle() {
    if (sign.width != 1) {
      throw RohdHclException('FloatingPointValue: sign width must be 1');
    }
  }

  /// Convert a floating point number into a [FloatingPointValue]
  /// representation.
  factory FloatingPointValue.fromDouble(double inDouble,
      {required int mantissaWidth, required int exponentWidth}) {
    var doubleVal = inDouble;
    LogicValue sign;
    if (inDouble < 0.0) {
      doubleVal = -doubleVal;
      sign = LogicValue.one;
    } else {
      sign = LogicValue.zero;
    }

    // If we are dealing with a really small number we need to scale it up
    final scaleToWhole = (-log(doubleVal) / log(2)).floor();
    final scale = mantissaWidth + scaleToWhole;
    var s = scale;

    var sVal = doubleVal;
    if (s > 0) {
      while (s > 0) {
        sVal *= 2.0;
        s = s - 1;
      }
    } else {
      sVal = doubleVal * pow(2.0, scale);
    }

    final scaledValue = BigInt.from(sVal);
    final fullLength = scaledValue.bitLength;
    var fullValue = LogicValue.ofBigInt(scaledValue, fullLength);
    var e = fullLength - mantissaWidth - scaleToWhole;

    if (e < -FloatingPointValue._bias(exponentWidth)) {
      fullValue = fullValue >>>
          (scaleToWhole - FloatingPointValue._bias(exponentWidth));
      e = -FloatingPointValue._bias(exponentWidth);
    } else {
      e -= 1;
      fullValue = fullValue << 1; // Chop the first '1'
    }
    // We reverse so that we fit into a shorter BigInt, we keep the MSB.
    // The conversion fills leftward.
    // We reverse again after conversion.
    fullValue = fullValue.reversed;
    final exponentVal = LogicValue.ofInt(
        e + FloatingPointValue._bias(exponentWidth), exponentWidth);
    var mantissaVal = LogicValue.ofBigInt(fullValue.toBigInt(), mantissaWidth);
    mantissaVal = mantissaVal.reversed;

    final exponent = exponentVal;
    final mantissa = mantissaVal;

    // print('${sign.toString(includeWidth: false)}'
    //     ' ${exponent.toString(includeWidth: false)}'
    //     ' ${mantissa.toString(includeWidth: false)} finished');

    return FloatingPointValue(
      exponent: exponent,
      mantissa: mantissa,
      sign: sign,
    );
  }

  // TODO(desmonddak): what about floating point representations >> 64 bits?
  // more BigInt stuff?

  /// Return the value of the floating point number in a Dart [double] type.
  double toDouble() {
    var doubleVal = double.nan;
    if (value.isValid) {
      if (exponent.toInt() == 0) {
        doubleVal = (sign.toBool() ? -1.0 : 1.0) *
            pow(2.0, _eMin(exponent.width)) *
            mantissa.toBigInt().toDouble() /
            pow(2.0, mantissa.width);
      } else if (exponent.toInt() !=
          _eMax(exponent.width) + _bias(exponent.width) + 1) {
        doubleVal = (sign.toBool() ? -1.0 : 1.0) *
            (1.0 + mantissa.toBigInt().toDouble() / pow(2.0, mantissa.width)) *
            pow(2.0, exponent.toInt() - _bias(exponent.width));
      }
    }
    return doubleVal;
  }

<<<<<<< HEAD
  @override
  String toString() => '${sign.toString(includeWidth: false)}'
      ' ${exponent.toString(includeWidth: false)}'
      ' ${mantissa.toString(includeWidth: false)}';
=======
  FloatingPointValue _performOp(
      FloatingPointValue other, double Function(double a, double b) op) {
    // make sure multiplicand has the same sizes as this
    if (mantissa.width != other.mantissa.width ||
        exponent.width != other.exponent.width) {
      throw RohdHclException('FloatingPointValue: '
          'multiplicand must have the same mantissa and exponent widths');
    }

    return FloatingPointValue.fromDouble(op(toDouble(), other.toDouble()),
        mantissaWidth: mantissa.width, exponentWidth: exponent.width);
  }

  FloatingPointValue operator *(FloatingPointValue multiplicand) =>
      _performOp(multiplicand, (a, b) => a * b);

  FloatingPointValue operator +(FloatingPointValue addend) =>
      _performOp(addend, (a, b) => a + b);

  FloatingPointValue operator /(FloatingPointValue divisor) =>
      _performOp(divisor, (a, b) => a / b);

  FloatingPointValue operator -(FloatingPointValue subend) =>
      _performOp(subend, (a, b) => a - b);
>>>>>>> 1aa4e367
}

/// A representation of a single precision floating point value
class FloatingPoint32Value extends FloatingPointValue {
  static const int _exponentWidth = 8;
  static const int _mantissaWidth = 23;

  /// Constructor for a single precision floating point value
  FloatingPoint32Value(
      {required super.sign, required super.mantissa, required super.exponent})
      : super._() {
    // throw exceptions if widths don't match expectations
    if (mantissa.width != _mantissaWidth) {
      throw RohdHclException('FloatingPoint32Value: mantissa width must be 23');
    }
    if (exponent.width != _exponentWidth) {
      throw RohdHclException('FloatingPoint32Value: exponent width must be 8');
    }
  }

  /// Numeric conversion of a [FloatingPoint32Value] from a host double
  factory FloatingPoint32Value.fromDouble(double inDouble) {
    final byteData = ByteData(4)
      ..setFloat32(0, inDouble)
      ..buffer.asUint8List();
    final bytes = byteData.buffer.asUint8List();
    final lv = bytes.map((b) => LogicValue.ofInt(b, 32));

    final accum = lv.reduce((accum, v) => (accum << 8) | v);

    final sign = accum[-1];
    final exponent =
        accum.slice(_mantissaWidth + _exponentWidth - 1, _mantissaWidth);
    final mantissa = accum.slice(_mantissaWidth - 1, 0);

    // print('${sign.toString(includeWidth: false)}'
    //     ' ${exponent.toString(includeWidth: false)}'
    //     ' ${mantissa.toString(includeWidth: false)} direct conversion');

    return FloatingPoint32Value(
        sign: sign, mantissa: mantissa, exponent: exponent);
  }
}

/// A representation of a double precision floating point value
class FloatingPoint64Value extends FloatingPointValue {
  static const int _exponentWidth = 11;
  static const int _mantissaWidth = 52;

  /// Constructor for a double precision floating point value
  FloatingPoint64Value(
      {required super.sign, required super.mantissa, required super.exponent})
      : super._() {
    // throw exceptions if widths don't match expectations
    if (mantissa.width != _mantissaWidth) {
      throw RohdHclException('FloatingPoint64Value: mantissa width must be 52');
    }
    if (exponent.width != _exponentWidth) {
      throw RohdHclException('FloatingPoint64Value: exponent width must be 11');
    }
  }

  /// Numeric conversion of a [FloatingPoint64Value] from a host double
  factory FloatingPoint64Value.fromDouble(double inDouble) {
    final byteData = ByteData(8)
      ..setFloat64(0, inDouble)
      ..buffer.asUint8List();
    final bytes = byteData.buffer.asUint8List();
    final lv = bytes.map((b) => LogicValue.ofInt(b, 64));

    final accum = lv.reduce((accum, v) => (accum << 8) | v);

    final sign = accum[-1];
    final exponent =
        accum.slice(_mantissaWidth + _exponentWidth - 1, _mantissaWidth);
    final mantissa = accum.slice(_mantissaWidth - 1, 0);

    // print('${sign.toString(includeWidth: false)}'
    //     ' ${exponent.toString(includeWidth: false)}'
    //     ' ${mantissa.toString(includeWidth: false)} direct conversion');

    return FloatingPoint64Value(
        sign: sign, mantissa: mantissa, exponent: exponent);
  }
}

/// Flexible floating point representation
class FloatingPoint extends LogicStructure {
  /// unsigned, biased binary [exponent]
  final Logic exponent;

  /// unsigned binary [mantissa]
  final Logic mantissa;

  /// [sign] bit with '1' representing a negative number
  final Logic sign;

  /// [FloatingPoint] Constructor for a variable size binary
  /// floating point number
  FloatingPoint({required int exponentWidth, required int mantissaWidth})
      : this._(
            Logic(name: 'sign'),
            Logic(width: exponentWidth, name: 'exponent'),
            Logic(width: mantissaWidth, name: 'mantissa'));

  FloatingPoint._(this.sign, this.exponent, this.mantissa, {String? name})
      : super([mantissa, exponent, sign], name: name ?? 'FloatingPoint');

  @override
  FloatingPoint clone({String? name}) => FloatingPoint(
        exponentWidth: exponent.width,
        mantissaWidth: mantissa.width,
      );

  /// Return the [FloatingPointValue]
  FloatingPointValue get floatingPointValue => FloatingPointValue(
      sign: sign.value, mantissa: mantissa.value, exponent: exponent.value);
}

/// Single floating point representation
class FloatingPoint32 extends FloatingPoint {
  /// Construct a 32-bit (single-precision) floating point number
  FloatingPoint32()
      : super(
            exponentWidth: FloatingPoint32Value._exponentWidth,
            mantissaWidth: FloatingPoint32Value._mantissaWidth);
}

/// Double floating point representation
class FloatingPoint64 extends FloatingPoint {
  /// Construct a 64-bit (double-precision) floating point number
  FloatingPoint64()
      : super(
            exponentWidth: FloatingPoint64Value._exponentWidth,
            mantissaWidth: FloatingPoint64Value._mantissaWidth);
}<|MERGE_RESOLUTION|>--- conflicted
+++ resolved
@@ -155,12 +155,12 @@
     return doubleVal;
   }
 
-<<<<<<< HEAD
+
   @override
   String toString() => '${sign.toString(includeWidth: false)}'
       ' ${exponent.toString(includeWidth: false)}'
       ' ${mantissa.toString(includeWidth: false)}';
-=======
+
   FloatingPointValue _performOp(
       FloatingPointValue other, double Function(double a, double b) op) {
     // make sure multiplicand has the same sizes as this
@@ -185,7 +185,6 @@
 
   FloatingPointValue operator -(FloatingPointValue subend) =>
       _performOp(subend, (a, b) => a - b);
->>>>>>> 1aa4e367
 }
 
 /// A representation of a single precision floating point value
